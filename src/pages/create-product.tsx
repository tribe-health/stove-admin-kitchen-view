<<<<<<< HEAD
import React, { useState, useEffect, useCallback, useRef } from "react";
=======
import React, { useState } from "react";
>>>>>>> 8b7aca29
import { useNavigate } from "react-router-dom";
import { debounce } from "lodash";
import { useForm } from "react-hook-form";
import { zodResolver } from "@hookform/resolvers/zod";
import { Button } from "@/components/ui/button";
import { Input } from "@/components/ui/input";
import { Textarea } from "@/components/ui/textarea";
import {
  Form,
  FormControl,
  FormField,
  FormItem,
  FormLabel,
  FormMessage,
} from "@/components/ui/form";
import { Tabs, TabsContent, TabsList, TabsTrigger } from "@/components/ui/tabs";
import { toast } from "@/components/ui/use-toast";
import { Alert, AlertDescription, AlertTitle } from "@/components/ui/alert";
import { Badge } from "@/components/ui/badge";
import { AlertCircle, Save, Database, ArrowLeft } from "lucide-react";
import { productSchema, ProductFormValues } from "@/lib/validations/product-schema";
import SimpleMarkdownEditor from "@/components/editor/simple-markdown-editor";
import { ImageUploader } from "@/components/ui/image-uploader";
import { useProductStore } from "@/store/use-product-store";
<<<<<<< HEAD
=======
import { productSchema, ProductFormValues } from "@/lib/validations/product-schema";
import { useToast } from "@/hooks/use-toast";
import { Loader2, ArrowLeft } from "lucide-react";
import { Select, SelectContent, SelectItem, SelectTrigger, SelectValue } from "@/components/ui/select";
import SimpleMarkdownEditor from "@/components/editor/simple-markdown-editor";
>>>>>>> 8b7aca29

export default function CreateProductPage() {
  const navigate = useNavigate();
  const { createProduct, fetchProductTypes, setCreateInput, createInput } = useProductStore();
  const [productTypes, setProductTypes] = useState<Array<{ id: string; name: string }>>([]);
  const [loading, setLoading] = useState(false);
  const [isLoadingTypes, setIsLoadingTypes] = useState(true);
  const [imageUrl, setImageUrl] = useState<string | null>(null);
  const [isDirty, setIsDirty] = useState(false);
  const [savedToDatabase, setSavedToDatabase] = useState(false);

  const form = useForm<ProductFormValues>({
    resolver: zodResolver(productSchema),
    defaultValues: {
      name: "",
      unit: "",
      shortDescription: "",
      longDescription: "",
      nutritionDetails: "",
      instructions: "",
      unitPrice: 0,
      photoUrl: "",
      productTypeId: "",
    },
  });

<<<<<<< HEAD
  // Initialize createInput if it doesn't exist
  useEffect(() => {
    setIsDirty(false); // Reset dirty state on initial load
    if (!createInput) {
      // Create a new empty product input instance
      const newProductInput = {
        product_type_id: "",
        name: "",
        short_description: "",
        long_description: "",
        instructions: "",
        nutrition_details: "",
        unit_price: 0,
        photo_url: "",
        unit: "",
        data: {},
        stripe_product_id: null,
      };
      setCreateInput(newProductInput);
    }
  }, [createInput, setCreateInput]);

  // Initialize form with createInput values when available
  useEffect(() => {
    setIsDirty(false); // Reset dirty state when loading from store
    if (createInput) {
      form.reset({
        name: createInput.name || "",
        shortDescription: createInput.short_description || "",
        longDescription: createInput.long_description || "",
        unitPrice: createInput.unit_price || 0,
        unit: createInput.unit || "",
        photoUrl: createInput.photo_url || "",
        productTypeId: createInput.product_type_id || "",
        instructions: createInput.instructions || "",
        nutritionDetails: createInput.nutrition_details || "",
      });
      
      // Set image URL for the image uploader
      setImageUrl(createInput.photo_url || null);
    }
  }, [createInput, form]);

  // Load product types on component mount
  useEffect(() => {
=======
  React.useEffect(() => {
>>>>>>> 8b7aca29
    const loadProductTypes = async () => {
      try {
        setIsLoadingTypes(true);
        const types = await fetchProductTypes();
        setProductTypes(types);
      } catch (error) {
        console.error("Failed to load product types:", error);
        toast({
          variant: "destructive",
          title: "Failed to load product types",
          description: "There was an error loading product types. Please try again.",
        });
      } finally {
        setIsLoadingTypes(false);
      }
    };

    loadProductTypes();
  }, [fetchProductTypes]);

  const productFormValuesToProductInput = (data: ProductFormValues) => {
    return {
      product_type_id: data.productTypeId,
      name: data.name,
      short_description: data.shortDescription,
      long_description: data.longDescription,
      nutrition_details: data.nutritionDetails,
      unit_price: data.unitPrice,
      photo_url: data.photoUrl,
      unit: data.unit,
      instructions: data.instructions,
      data: {},
      stripe_product_id: null,
    };
  };

<<<<<<< HEAD
  // Create a debounced version of setIsDirty to prevent excessive re-renders
  const debouncedSetDirty = useRef(
    debounce(() => {
      setIsDirty(true);
    }, 300)
  ).current;
  
  // Watch for form changes to set dirty state, with debouncing
  useEffect(() => {
    const subscription = form.watch(() => {
      if (createInput) {
        debouncedSetDirty();
      }
    });
=======
  const onSubmit = async (data: ProductFormValues) => {
    setIsLoading(true);
>>>>>>> 8b7aca29
    
    return () => {
      subscription.unsubscribe();
      debouncedSetDirty.cancel();
    };
  }, [form, createInput, debouncedSetDirty]);

  // Function to temporarily save the form data without creating in the database
  async function onSave(data: ProductFormValues) {
    setLoading(true);
    try {
      // Update the createInput in the store
      const productInput = productFormValuesToProductInput(data);
      setCreateInput(productInput);
      setIsDirty(false); // Reset dirty state after saving
      toast({
        title: "Product saved temporarily",
      });
    } catch (error) {
      console.error("Error saving product:", error);
      toast({
        variant: "destructive",
        title: "Failed to save product",
      });
    } finally {
      setLoading(false);
    }
  }

  // Function to create the product in the database
  async function onCreate(data: ProductFormValues) {
    setLoading(true);
    try {
      const productData = {
        name: data.name,
        unit: data.unit || null,
        short_description: data.shortDescription || null,
        long_description: data.longDescription || null,
        nutrition_details: data.nutritionDetails || null,
        instructions: data.instructions || null,
        unit_price: data.unitPrice,
        photo_url: data.photoUrl || null,
        product_type_id: data.productTypeId || null,
        data: null,
        stripe_product_id: null
      };

      const result = await createProduct(productData);
      
      if (result) {
        // Clear the createInput after successful creation
        setSavedToDatabase(true);
        setIsDirty(false);
        setCreateInput(null);
        
        toast({
          title: "Product created successfully!",
          description: "Your product has been created and is now available.",
        });
        navigate("/products"); // Redirect to products page after successful creation
      } else {
        throw new Error("Failed to create product");
      }
    } catch (error) {
      console.error("Error creating product:", error);
      toast({
        variant: "destructive",
        title: "Error creating product",
        description: `There was an error creating the product: ${(error as Error).message}`,
      });
    } finally {
      setLoading(false);
    }
  }

  // Original submit function now calls save
  async function onSubmit(data: ProductFormValues) {
    await onSave(data);
  }

  return (
    <div className="space-y-6 pb-24">
      <div className="flex items-center gap-4">
        <Button
          variant="ghost"
          size="icon"
          onClick={() => navigate("/products")}
          className="h-9 w-9"
        >
          <ArrowLeft className="h-5 w-5" />
          <span className="sr-only">Back to Products</span>
        </Button>
        <h1 className="text-3xl font-bold tracking-tight">Create New Product</h1>
        
        {/* Status indicators */}
        <div className="flex items-center gap-2 ml-auto">
          {isDirty && (
            <Badge variant="destructive" className="flex items-center gap-1">
              <AlertCircle className="h-3 w-3" />
              Unsaved Changes
            </Badge>
          )}
          
          {!isDirty && createInput && (
            <Badge variant="outline" className="flex items-center gap-1">
              <Save className="h-3 w-3" />
              Changes Saved
            </Badge>
          )}
          
          {savedToDatabase && (
            <Badge variant="secondary" className="flex items-center gap-1">
              <Database className="h-3 w-3" />
              Saved to Database
            </Badge>
          )}
        </div>
      </div>
      
      {/* Dirty warning alert */}
      {isDirty && (
        <Alert variant="destructive" className="mb-4">
          <AlertCircle className="h-4 w-4" />
          <AlertTitle>Unsaved Changes</AlertTitle>
          <AlertDescription>
            You have unsaved changes. Click "Save" to store them temporarily or "Create Product" to save to the database.
          </AlertDescription>
        </Alert>
      )}

      <Form {...form}>
        <form onSubmit={form.handleSubmit(onSubmit)} className="space-y-8">
<<<<<<< HEAD
          {/* Photo Image Input at the top */}
          <FormField
            control={form.control}
            name="photoUrl"
            render={({ field }) => (
              <FormItem>
                <FormLabel>Product Image</FormLabel>
                <FormControl>
                  {/* Hidden input for form value */}
                  <div className="space-y-4">
                    <Input
                      placeholder="Image URL"
                      disabled={loading}
                      {...field}
                      className="hidden"
                    />
                    
                    {/* Display current image if available */}
                    {imageUrl && (
                      <div className="mb-4">
                        <p className="text-sm text-muted-foreground mb-2">Current Image:</p>
                        <div className="relative border rounded-md overflow-hidden" style={{ maxWidth: '300px' }}>
                          <img
                            src={imageUrl}
                            alt="Current product"
                            className="w-full h-auto object-cover"
=======
          <div className="grid grid-cols-1 gap-6 md:grid-cols-2">
            <Card>
              <CardHeader>
                <CardTitle>Basic Information</CardTitle>
                <CardDescription>Enter the basic details for the product.</CardDescription>
              </CardHeader>
              <CardContent className="space-y-4">
                <FormField
                  control={form.control}
                  name="name"
                  render={({ field }) => (
                    <FormItem>
                      <FormLabel>Name</FormLabel>
                      <FormControl>
                        <Input placeholder="Product name" {...field} />
                      </FormControl>
                      <FormMessage />
                    </FormItem>
                  )}
                />

                <FormField
                  control={form.control}
                  name="shortDescription"
                  render={({ field }) => (
                    <FormItem>
                      <FormLabel>Short Description</FormLabel>
                      <FormControl>
                        <Textarea
                          placeholder="Brief description of the product"
                          {...field}
                        />
                      </FormControl>
                      <FormDescription>
                        A concise summary of the product that will appear in lists and cards.
                      </FormDescription>
                      <FormMessage />
                    </FormItem>
                  )}
                />

                <FormField
                  control={form.control}
                  name="unitPrice"
                  render={({ field }) => (
                    <FormItem>
                      <FormLabel>Price</FormLabel>
                      <FormControl>
                        <div className="relative">
                          <span className="absolute left-3 top-2.5">$</span>
                          <Input
                            type="number"
                            placeholder="0.00"
                            className="pl-7"
                            {...field}
                            onChange={(e) => {
                              field.onChange(parseFloat(e.target.value) || 0);
                            }}
>>>>>>> 8b7aca29
                          />
                        </div>
                      </div>
                    )}
                    
                    <ImageUploader
                      initialImageUrl={imageUrl || ""}
                      onImageUploaded={useCallback((url) => {
                        form.setValue("photoUrl", url);
                        setImageUrl(url);
                        setIsDirty(true); // For image upload, we can set dirty immediately
                        
                        // Update the createInput in the store with the new image URL
                        if (createInput) {
                          const updatedInput = { ...createInput, photo_url: url };
                          setCreateInput(updatedInput);
                        }
                        
                        toast({
                          title: "Upload Completed",
                        });
                      }, [form, setImageUrl, setIsDirty, createInput, setCreateInput])}
                    />
                  </div>
                </FormControl>
                <FormMessage />
              </FormItem>
            )}
          />

          {/* Name input */}
          <FormField
            control={form.control}
            name="name"
            render={({ field }) => (
              <FormItem>
                <FormLabel>Name</FormLabel>
                <FormControl>
                  <Input placeholder="Product name" disabled={loading} {...field} />
                </FormControl>
                <FormMessage />
              </FormItem>
            )}
          />

<<<<<<< HEAD
          {/* Product Type dropdown moved up */}
          <FormField
            control={form.control}
            name="productTypeId"
            render={({ field }) => (
              <FormItem>
                <FormLabel>Product Type</FormLabel>
                <FormControl>
                  <select className="border rounded px-3 py-2 w-full" disabled={loading} {...field}>
                    <option value="">Select a product type</option>
                    {productTypes.map((type) => (
                      <option key={type.id} value={type.id}>
                        {type.name}
                      </option>
                    ))}
                  </select>
                </FormControl>
                <FormMessage />
              </FormItem>
            )}
          />

          {/* Short Description as textarea */}
          <FormField
            control={form.control}
            name="shortDescription"
            render={({ field }) => (
              <FormItem>
                <FormLabel>Short Description</FormLabel>
                <FormControl>
                  <Textarea
                    placeholder="Enter a short description"
                    disabled={loading}
                    className="min-h-[100px]"
                    {...field}
=======
            <Card>
              <CardHeader>
                <CardTitle>Images & Media</CardTitle>
                <CardDescription>Add photos for the product.</CardDescription>
              </CardHeader>
              <CardContent className="space-y-4">
                <div className="space-y-2">
                  <Label htmlFor="photo">Product Photo</Label>
                  <FormField
                    control={form.control}
                    name="photoUrl"
                    render={({ field }) => (
                      <FormItem>
                        <FormControl>
                          <ImageUploader
                            initialImageUrl={field.value}
                            onImageUploaded={(url) => {
                              field.onChange(url);
                            }}
                          />
                        </FormControl>
                        <FormMessage />
                      </FormItem>
                    )}
>>>>>>> 8b7aca29
                  />
                </FormControl>
                <FormMessage />
              </FormItem>
            )}
          />

          {/* Unit Price and Unit */}
          <div className="grid grid-cols-2 gap-4">
            <FormField
              control={form.control}
              name="unitPrice"
              render={({ field }) => (
                <FormItem>
                  <FormLabel>Unit Price</FormLabel>
                  <FormControl>
                    <Input
                      type="number"
                      placeholder="0.00"
                      disabled={loading}
                      {...field}
                      onChange={(e) => field.onChange(parseFloat(e.target.value))}
                    />
                  </FormControl>
                  <FormMessage />
                </FormItem>
              )}
            />
            <FormField
              control={form.control}
              name="unit"
              render={({ field }) => (
                <FormItem>
                  <FormLabel>Unit</FormLabel>
                  <FormControl>
                    <Input placeholder="e.g., lb, oz, each" disabled={loading} {...field} />
                  </FormControl>
                  <FormMessage />
                </FormItem>
              )}
            />
          </div>

<<<<<<< HEAD
          {/* Tabbed interface for markdown editors */}
          <FormItem className="space-y-2">
            <FormLabel>Detailed Information</FormLabel>
            <Tabs defaultValue="longDescription" className="w-full">
              <TabsList className="w-full grid grid-cols-3">
                <TabsTrigger value="longDescription">Long Description</TabsTrigger>
                <TabsTrigger value="instructions">Instructions</TabsTrigger>
                <TabsTrigger value="nutritionDetails">Nutrition Details</TabsTrigger>
              </TabsList>
              
              {/* Long Description Tab */}
              <TabsContent value="longDescription" className="border rounded-md p-4">
=======
            <Card className="md:col-span-2">
              <CardHeader>
                <CardTitle>Detailed Description</CardTitle>
                <CardDescription>Provide comprehensive details about the product.</CardDescription>
              </CardHeader>
              <CardContent className="space-y-4">
>>>>>>> 8b7aca29
                <FormField
                  control={form.control}
                  name="longDescription"
                  render={({ field }) => (
                    <FormControl>
                      <SimpleMarkdownEditor
                        markdown={field.value}
                        onChange={useCallback((value) => {
                          field.onChange(value);
                          debouncedSetDirty(); // Debounced dirty flag update
                        }, [field, debouncedSetDirty])}
                        label="Long Description"
                        className="min-h-[300px]"
                      />
                    </FormControl>
                  )}
                />
<<<<<<< HEAD
              </TabsContent>
              
              {/* Instructions Tab */}
              <TabsContent value="instructions" className="border rounded-md p-4">
=======
              </CardContent>
            </Card>

            <Card className="md:col-span-2">
              <CardHeader>
                <CardTitle>Nutrition Information</CardTitle>
                <CardDescription>Add nutrition details and cooking instructions.</CardDescription>
              </CardHeader>
              <CardContent className="space-y-4">
>>>>>>> 8b7aca29
                <FormField
                  control={form.control}
                  name="instructions"
                  render={({ field }) => (
                    <FormControl>
                      <SimpleMarkdownEditor
                        markdown={field.value}
                        onChange={useCallback((value) => {
                          field.onChange(value);
                          debouncedSetDirty(); // Debounced dirty flag update
                        }, [field, debouncedSetDirty])}
                        label="Instructions"
                        className="min-h-[300px]"
                      />
                    </FormControl>
                  )}
                />
              </TabsContent>
              
              {/* Nutrition Details Tab */}
              <TabsContent value="nutritionDetails" className="border rounded-md p-4">
                <FormField
                  control={form.control}
                  name="nutritionDetails"
                  render={({ field }) => (
                    <FormControl>
                      <SimpleMarkdownEditor
                        markdown={field.value}
                        onChange={useCallback((value) => {
                          field.onChange(value);
                          debouncedSetDirty(); // Debounced dirty flag update
                        }, [field, debouncedSetDirty])}
                        label="Nutrition Details"
                        className="min-h-[300px]"
                      />
                    </FormControl>
                  )}
                />
              </TabsContent>
            </Tabs>
            <FormMessage />
          </FormItem>
        </form>
      </Form>

      {/* Fixed bottom bar with Save and Create buttons */}
      <div className="fixed bottom-0 left-0 right-0 bg-background border-t p-4 flex justify-end gap-4 z-10">
        <Button
          variant="outline"
          onClick={form.handleSubmit(onSave)}
          disabled={loading}
        >
          {loading ? "Saving..." : "Save"}
        </Button>
        <Button
          onClick={form.handleSubmit(onCreate)}
          disabled={loading}
        >
          {loading ? "Creating..." : "Create Product"}
        </Button>
      </div>
    </div>
  );
}<|MERGE_RESOLUTION|>--- conflicted
+++ resolved
@@ -1,8 +1,4 @@
-<<<<<<< HEAD
 import React, { useState, useEffect, useCallback, useRef } from "react";
-=======
-import React, { useState } from "react";
->>>>>>> 8b7aca29
 import { useNavigate } from "react-router-dom";
 import { debounce } from "lodash";
 import { useForm } from "react-hook-form";
@@ -27,14 +23,6 @@
 import SimpleMarkdownEditor from "@/components/editor/simple-markdown-editor";
 import { ImageUploader } from "@/components/ui/image-uploader";
 import { useProductStore } from "@/store/use-product-store";
-<<<<<<< HEAD
-=======
-import { productSchema, ProductFormValues } from "@/lib/validations/product-schema";
-import { useToast } from "@/hooks/use-toast";
-import { Loader2, ArrowLeft } from "lucide-react";
-import { Select, SelectContent, SelectItem, SelectTrigger, SelectValue } from "@/components/ui/select";
-import SimpleMarkdownEditor from "@/components/editor/simple-markdown-editor";
->>>>>>> 8b7aca29
 
 export default function CreateProductPage() {
   const navigate = useNavigate();
@@ -61,7 +49,6 @@
     },
   });
 
-<<<<<<< HEAD
   // Initialize createInput if it doesn't exist
   useEffect(() => {
     setIsDirty(false); // Reset dirty state on initial load
@@ -107,9 +94,6 @@
 
   // Load product types on component mount
   useEffect(() => {
-=======
-  React.useEffect(() => {
->>>>>>> 8b7aca29
     const loadProductTypes = async () => {
       try {
         setIsLoadingTypes(true);
@@ -146,7 +130,6 @@
     };
   };
 
-<<<<<<< HEAD
   // Create a debounced version of setIsDirty to prevent excessive re-renders
   const debouncedSetDirty = useRef(
     debounce(() => {
@@ -161,10 +144,6 @@
         debouncedSetDirty();
       }
     });
-=======
-  const onSubmit = async (data: ProductFormValues) => {
-    setIsLoading(true);
->>>>>>> 8b7aca29
     
     return () => {
       subscription.unsubscribe();
@@ -297,7 +276,6 @@
 
       <Form {...form}>
         <form onSubmit={form.handleSubmit(onSubmit)} className="space-y-8">
-<<<<<<< HEAD
           {/* Photo Image Input at the top */}
           <FormField
             control={form.control}
@@ -324,66 +302,6 @@
                             src={imageUrl}
                             alt="Current product"
                             className="w-full h-auto object-cover"
-=======
-          <div className="grid grid-cols-1 gap-6 md:grid-cols-2">
-            <Card>
-              <CardHeader>
-                <CardTitle>Basic Information</CardTitle>
-                <CardDescription>Enter the basic details for the product.</CardDescription>
-              </CardHeader>
-              <CardContent className="space-y-4">
-                <FormField
-                  control={form.control}
-                  name="name"
-                  render={({ field }) => (
-                    <FormItem>
-                      <FormLabel>Name</FormLabel>
-                      <FormControl>
-                        <Input placeholder="Product name" {...field} />
-                      </FormControl>
-                      <FormMessage />
-                    </FormItem>
-                  )}
-                />
-
-                <FormField
-                  control={form.control}
-                  name="shortDescription"
-                  render={({ field }) => (
-                    <FormItem>
-                      <FormLabel>Short Description</FormLabel>
-                      <FormControl>
-                        <Textarea
-                          placeholder="Brief description of the product"
-                          {...field}
-                        />
-                      </FormControl>
-                      <FormDescription>
-                        A concise summary of the product that will appear in lists and cards.
-                      </FormDescription>
-                      <FormMessage />
-                    </FormItem>
-                  )}
-                />
-
-                <FormField
-                  control={form.control}
-                  name="unitPrice"
-                  render={({ field }) => (
-                    <FormItem>
-                      <FormLabel>Price</FormLabel>
-                      <FormControl>
-                        <div className="relative">
-                          <span className="absolute left-3 top-2.5">$</span>
-                          <Input
-                            type="number"
-                            placeholder="0.00"
-                            className="pl-7"
-                            {...field}
-                            onChange={(e) => {
-                              field.onChange(parseFloat(e.target.value) || 0);
-                            }}
->>>>>>> 8b7aca29
                           />
                         </div>
                       </div>
@@ -429,7 +347,6 @@
             )}
           />
 
-<<<<<<< HEAD
           {/* Product Type dropdown moved up */}
           <FormField
             control={form.control}
@@ -465,32 +382,6 @@
                     disabled={loading}
                     className="min-h-[100px]"
                     {...field}
-=======
-            <Card>
-              <CardHeader>
-                <CardTitle>Images & Media</CardTitle>
-                <CardDescription>Add photos for the product.</CardDescription>
-              </CardHeader>
-              <CardContent className="space-y-4">
-                <div className="space-y-2">
-                  <Label htmlFor="photo">Product Photo</Label>
-                  <FormField
-                    control={form.control}
-                    name="photoUrl"
-                    render={({ field }) => (
-                      <FormItem>
-                        <FormControl>
-                          <ImageUploader
-                            initialImageUrl={field.value}
-                            onImageUploaded={(url) => {
-                              field.onChange(url);
-                            }}
-                          />
-                        </FormControl>
-                        <FormMessage />
-                      </FormItem>
-                    )}
->>>>>>> 8b7aca29
                   />
                 </FormControl>
                 <FormMessage />
@@ -534,7 +425,6 @@
             />
           </div>
 
-<<<<<<< HEAD
           {/* Tabbed interface for markdown editors */}
           <FormItem className="space-y-2">
             <FormLabel>Detailed Information</FormLabel>
@@ -547,14 +437,6 @@
               
               {/* Long Description Tab */}
               <TabsContent value="longDescription" className="border rounded-md p-4">
-=======
-            <Card className="md:col-span-2">
-              <CardHeader>
-                <CardTitle>Detailed Description</CardTitle>
-                <CardDescription>Provide comprehensive details about the product.</CardDescription>
-              </CardHeader>
-              <CardContent className="space-y-4">
->>>>>>> 8b7aca29
                 <FormField
                   control={form.control}
                   name="longDescription"
@@ -572,22 +454,10 @@
                     </FormControl>
                   )}
                 />
-<<<<<<< HEAD
               </TabsContent>
               
               {/* Instructions Tab */}
               <TabsContent value="instructions" className="border rounded-md p-4">
-=======
-              </CardContent>
-            </Card>
-
-            <Card className="md:col-span-2">
-              <CardHeader>
-                <CardTitle>Nutrition Information</CardTitle>
-                <CardDescription>Add nutrition details and cooking instructions.</CardDescription>
-              </CardHeader>
-              <CardContent className="space-y-4">
->>>>>>> 8b7aca29
                 <FormField
                   control={form.control}
                   name="instructions"
